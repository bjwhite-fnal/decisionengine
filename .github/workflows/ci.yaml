---
name: Run CI
on:
  push:
    branches:
      - '**'          # matches every branch
      - '!gh-pages'   # excludes gh-pages branch
  pull_request:
    branches:
      - master

jobs:
  test:
    runs-on: ubuntu-latest
    strategy:
      matrix:
        python-version:
          - '3.6'
          - '3.9'
        compiler:
          - gcc
    name: Python ${{ matrix.python-version }} unit tests
    steps:
      - uses: actions/checkout@v2

      - name: Setup python
        uses: actions/setup-python@v2
        with:
          python-version: ${{ matrix.python-version }}
          architecture: x64

      - name: Cache pip
        uses: actions/cache@v2
        with:
          # This path is specific to Ubuntu
          path: ~/.cache/pip
          # Look to see if there is a cache hit for the corresponding requirements file
          key: ${{ runner.os }}-pip-${{ hashFiles('requirements.txt') }}
          restore-keys: |
            ${{ runner.os }}-pip-
            ${{ runner.os }}-

      - name: Note Python version/implementation
        run: |
          which python
          python -c 'import sys; print(sys.version)'
          python -c 'import platform; print(platform.python_implementation())'

      - name: Install dependencies
        run: |
          sudo apt-get update
          sudo apt-get install -y libboost-dev
          python -m pip install --upgrade pip
          python -m pip install --upgrade wheel
          python -m pip install --upgrade pytest
          python -m pip install -r requirements.txt
<<<<<<< HEAD

      - name: Build Logic Engine
        env:
          PYTHONPATH: ${{ github.workspace }}/../
        run: |
          mkdir -p ${{ github.workspace }}/framework/logicengine/cxx/build
          cd ${{ github.workspace }}/framework/logicengine/cxx/build
          cmake -DPYVER=$(python -c 'import sys; print("%d.%d" % (sys.version_info.major, sys.version_info.minor))') -Dpybind11_DIR=$(pybind11-config --cmakedir) ..
          make install
          cd ${{ github.workspace }}
=======
>>>>>>> bcda4704

      - name: Run Unit Tests on Python ${{ matrix.python-version }}
        env:
          PYTHONPATH: ${{ github.workspace }}/../
        run: |
          pytest --cov-report term --cov-report xml

      - name: Upload coverage to Codecov
        uses: codecov/codecov-action@v1
        with:
          flags: python-${{ matrix.python-version }}

  build_doc:
    name: Generate Documentation
    runs-on: ubuntu-latest
    needs: test
    steps:
      - uses: actions/checkout@v2

      - uses: actions/setup-python@v2
        with:
          python-version: '3.8'
          architecture: 'x64'

      - name: Cache pip
        uses: actions/cache@v2
        with:
          # This path is specific to Ubuntu
          path: ~/.cache/pip
          # Look to see if there is a cache hit for the corresponding requirements file
          key: ${{ runner.os }}-pip-${{ hashFiles('requirements.txt') }}
          restore-keys: |
            ${{ runner.os }}-pip-
            ${{ runner.os }}-

      - name: Note Python version/implementation
        run: |
          which python
          python -c 'import sys; print(sys.version)'
          python -c 'import platform; print(platform.python_implementation())'

      - name: Install dependencies
        run: |
          sudo apt-get update
          sudo apt-get install -y python3-pip python3-psycopg2 latexmk texlive-latex-recommended texlive-latex-extra texlive-fonts-recommended
          python -m pip install --upgrade pip
          python -m pip install -r requirements.txt
          python -m pip install sphinx

      - name: Build documentation
        env:
          PYTHONPATH: ${{ github.workspace }}/../
        run: |
          cd doc
          make rst html latexpdf<|MERGE_RESOLUTION|>--- conflicted
+++ resolved
@@ -54,19 +54,6 @@
           python -m pip install --upgrade wheel
           python -m pip install --upgrade pytest
           python -m pip install -r requirements.txt
-<<<<<<< HEAD
-
-      - name: Build Logic Engine
-        env:
-          PYTHONPATH: ${{ github.workspace }}/../
-        run: |
-          mkdir -p ${{ github.workspace }}/framework/logicengine/cxx/build
-          cd ${{ github.workspace }}/framework/logicengine/cxx/build
-          cmake -DPYVER=$(python -c 'import sys; print("%d.%d" % (sys.version_info.major, sys.version_info.minor))') -Dpybind11_DIR=$(pybind11-config --cmakedir) ..
-          make install
-          cd ${{ github.workspace }}
-=======
->>>>>>> bcda4704
 
       - name: Run Unit Tests on Python ${{ matrix.python-version }}
         env:
